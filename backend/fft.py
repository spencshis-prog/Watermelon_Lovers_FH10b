--- conflicted
+++ resolved
@@ -43,19 +43,6 @@
     ser = serial.Serial(SERIAL_PORT, BAUD_RATE, timeout=1)
     data = []
     print("Waiting for valid input...")
-<<<<<<< HEAD
-    
-    # Wait until we receive valid data
-    while True:
-        line = ser.readline().decode('utf-8').strip()
-        if line:  # Ensure line is not empty
-            try:
-                value = int(line)
-                print("Received first valid input. Starting recording...")
-                break  # Exit loop once valid data is received
-            except ValueError:
-                pass  # Ignore non-numeric lines
-=======
 
     
 
@@ -70,7 +57,6 @@
             except ValueError:
                 pass  # Ignore non-numeric lines
         
->>>>>>> 4989d068
 
     data.append(value)
     
@@ -78,17 +64,10 @@
     TIMEOUT_SECONDS = 2  # Stop if no input for this long
     while len(data) < NUM_SAMPLES:
         line = ser.readline().decode('utf-8').strip()
-<<<<<<< HEAD
-        if line:  # Ensure the line is not empty
-            try:
-                value = int(line)
-                value = max(0, min(value, AMPLITUDE))  # Clamp values within 0-4095
-=======
         if line:
             try:
                 value = int(line)
                 value = max(0, min(value, AMPLITUDE))
->>>>>>> 4989d068
                 data.append(value)
                 last_data_time = time.time()  # Reset timeout
             except ValueError:
@@ -169,11 +148,7 @@
         "resonant_frequency": resonant_freq,  # Resonant frequency (Hz)
         "sampling_rate": SAMPLE_RATE,  # Sampling rate (Hz)
         "fft_resolution": N,  # FFT resolution (number of bins)
-<<<<<<< HEAD
-        "brix_number": brix_number  # Brix number
-=======
         "brix_number": brix_number
->>>>>>> 4989d068
     }
 
     # Save the FFT data to a JSON file
@@ -197,10 +172,6 @@
 
     watermelon_folder = os.path.join(output_dir, f"watermelon_{watermelon_id}")
     os.makedirs(watermelon_folder, exist_ok=True)
-<<<<<<< HEAD
-
-=======
->>>>>>> 4989d068
 
     if args.test:
         audio_data = get_wav_file(args.test)
